--- conflicted
+++ resolved
@@ -433,7 +433,7 @@
                 result_index += 1;
                 mem.copy(u8, result[result_index..], other_name);
                 result_index += other_name.len;
-                
+
                 result_disk_designator = result[0..result_index];
             },
             WindowsPath.Kind.None => {
@@ -1169,14 +1169,10 @@
 
             return os.readLink(allocator, proc_path);
         },
-<<<<<<< HEAD
         Os.freebsd => {
             return "";
         },
-        else => @compileError("TODO implement os.path.real for " ++ @enumTagName(builtin.os)),
-=======
         else => @compileError("TODO implement os.path.real for " ++ @tagName(builtin.os)),
->>>>>>> 84e952c2
     }
 }
 
